--- conflicted
+++ resolved
@@ -7,9 +7,6 @@
 python-multipart==0.0.6
 
 # LightRAG dependencies
-<<<<<<< HEAD
-lightrag
-=======
 lightrag
 
 # Google Gemini
@@ -30,5 +27,4 @@
 sentencepiece==0.1.99
 
 # Logging and monitoring
-python-json-logger==2.0.7 
->>>>>>> 04e89fbb
+python-json-logger==2.0.7 